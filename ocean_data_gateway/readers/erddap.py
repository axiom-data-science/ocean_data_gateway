--- conflicted
+++ resolved
@@ -313,14 +313,10 @@
                 "time<=": self.kw["max_time"],
                 "time>=": self.kw["min_time"],
             }
-<<<<<<< HEAD
-            download_url = self.e.get_download_url(response="csv")
-=======
             if self.filetype == 'csv':
                 download_url = self.e.get_download_url(response="csvp")
             elif self.filetype == 'netcdf':
                 download_url = self.e.get_download_url(response="opendap")
->>>>>>> b43e57f3
 
         elif self.e.protocol == "griddap":
             # the search terms that can be input for tabledap do not work for griddap
