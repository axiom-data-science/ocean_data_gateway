--- conflicted
+++ resolved
@@ -12,12 +12,8 @@
 import numpy as np
 import pandas as pd
 import requests
-<<<<<<< HEAD
-=======
-import shapely.wkt
 import fsspec
 import xarray as xr
->>>>>>> e2361878
 
 from joblib import Parallel, delayed
 
@@ -463,9 +459,12 @@
                 lines = "sources:\n"
 
                 for dataset_id, dataset in self.search_results.items():
-<<<<<<< HEAD
-                    urlpath = dataset["source"]["files"]["data.csv.gz"]["url"]
-                    file_intake = intake.open_csv(urlpath, csv_kwargs=dict(parse_dates=['time']))
+                    if self.filetype == 'csv':
+                        urlpath = dataset["source"]["files"]["data.csv.gz"]["url"]
+                        file_intake = intake.open_csv(urlpath, csv_kwargs=dict(parse_dates=['time']))
+                    elif self.filetype == 'netcdf':
+                        urlpath = dataset["source"]["files"]["processed.nc"]["url"]
+                        file_intake = intake.open_netcdf(urlpath)#, xarray_kwargs=dict(parse_dates=['time']))
                     meta_url = dataset["source"]["files"]["meta.json"]["url"]
                     attributes = pd.read_json(meta_url)['attributes']
                     file_intake.description = attributes['summary']
@@ -485,58 +484,6 @@
                     file_intake.metadata = metadata
                     file_intake.name = attributes["packrat_uuid"]
                     lines += file_intake.yaml().strip("sources:")
-=======
-                    label = dataset["label"].replace(":", "-")
-                    if self.filetype == 'csv':
-                        urlpath = dataset["source"]["files"]["data.csv.gz"]["url"]
-                    elif self.filetype == 'netcdf':
-                        urlpath = dataset["source"]["files"]["processed.nc"]["url"]
-                    metavars = dataset["source"]["meta"]["variables"]
-                    Vars, standard_names = zip(
-                        *[
-                            (key, metavars[key]["attributes"]["standard_name"])
-                            for key in metavars.keys()
-                            if ("attributes" in metavars[key].keys())
-                            and ("standard_name" in metavars[key]["attributes"])
-                        ]
-                    )
-                    P = shapely.wkt.loads(dataset["data"]["geospatial_bounds"])
-                    (
-                        geospatial_lon_min,
-                        geospatial_lat_min,
-                        geospatial_lon_max,
-                        geospatial_lat_max,
-                    ) = P.bounds
-
-                    if self.filetype == 'csv':
-                        driver = 'csv'
-                        extra_lines = """      csv_kwargs:
-                                parse_dates: ['time']"""
-                    elif self.filetype == 'netcdf':
-                        driver = 'netcdf'
-                        extra_lines = """
-      xarray_kwargs:"""
-                    lines += f"""
-  {dataset["uuid"]}:
-    description: {label}
-    driver: {driver}
-    args:
-      urlpath: {urlpath}
-      {extra_lines}
-    metadata:
-      variables: {Vars}
-      standard_names: {standard_names}
-      platform_category: {dataset['data']['platform_category']}
-      geospatial_lon_min: {geospatial_lon_min}
-      geospatial_lat_min: {geospatial_lat_min}
-      geospatial_lon_max: {geospatial_lon_max}
-      geospatial_lat_max: {geospatial_lat_max}
-      id: {dataset["data"]["packrat_source_id"]}
-      time_coverage_start: {dataset['start_date_time']}
-      time_coverage_end: {dataset['end_date_time']}
-
-"""
->>>>>>> e2361878
 
             elif self.axds_type == "layer_group":
                 lines = """
