--- conflicted
+++ resolved
@@ -17,15 +17,8 @@
    - jupyter
    - jupyterlab
    - matplotlib
-<<<<<<< HEAD
    - netcdf4
    - numpy
-=======
-   - joblib
-   - shapely
-   - intake
-   - ocean_data_gateway
->>>>>>> b43e57f3
    - pandas
    - pytest
    - requests
